--- conflicted
+++ resolved
@@ -21,11 +21,7 @@
         
         self.name = ""
         self.value_type = None  # There are 3 types of values: str, int, and float
-<<<<<<< HEAD
-        self.precision = 6
-=======
->>>>>>> a4daa813
-        
+
         self.comp = None
         self.comp_type = None   # There are 5 types of components: Component, Commands, IndexCommands, method and Index
         self.set_enable = False
@@ -80,10 +76,7 @@
                 self._value = round(self._value, self.precision)
             elif self.comp_type == Index and self._parent.comp_type == FloatIndexCommand:
                 self._value = round(self._value, self.precision)
-<<<<<<< HEAD
-=======
             """
->>>>>>> a4daa813
 
         except Exception as e:
             print('Error: {} {}'.format(e, self.name))
