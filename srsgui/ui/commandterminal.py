--- conflicted
+++ resolved
@@ -26,11 +26,7 @@
         to the instrument 'inst_name', and display a reply if the instrument
         sends one back.
 
-<<<<<<< HEAD
-        dut:*idn?
-=======
         dut:\*idn?
->>>>>>> 2191808b
 
         dut:mi10  - This is a RGA100 command to set scan initial mass to 10
 
