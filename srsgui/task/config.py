import sys
import os
import logging
from pathlib import Path
from importlib import import_module, reload, invalidate_caches

<<<<<<< HEAD
from srsgui.task import GreenNormal, RedNormal
from srsgui.task.task import Task
=======
from srsgui.task.task import Task, GreenNormal, RedNormal
>>>>>>> 030ff0a8

# from srs_insts.baseinsts import BaseInst
from srsgui.inst.instrument import Instrument

logger = logging.getLogger(__name__)


class Config(object):
    ResultDirectory = 'task-results'
    DataRootDirectory = str(Path.home() / ResultDirectory)
    LocalModulePath = ['tasks', 'instruments', 'plots']

    def __init__(self):
        self.inst_dict = {}
        self.task_dict = {}
        self.task_path_dict = {}
        self.task_dict_name = 'No tasks loaded'
        self.local_db_name = None
        self.base_data_dir = self.DataRootDirectory
        p = Path(self.base_data_dir)
        if not p.exists():
            p.mkdir(parents=True)
        self.base_log_file_name = self.get_base_log_file_name()

    def _remove_modules(self):
        for root in self.LocalModulePath:
            if root in sys.modules:
                sys.modules.pop(root)

            keys = list(sys.modules.keys())
            for mod in keys:
                if mod.startswith(root + '.'):
                    sys.modules.pop(mod)

    def load(self, file_name):
        current_line = ""
        try:
            self._remove_modules()

            with open(file_name, "r") as f:
                invalidate_caches()
                self.inst_dict = {}
                self.task_dict = {}

                for line in f:
                    current_line = line.strip()
                    if current_line.startswith('#'):
                        continue
                    if ':' in current_line:
                        k, v = current_line.split(':', 1)
                        k = k.strip().lower()
                        v = v.strip()
                        if k == 'task':
                            self.load_task_from_line(v)

                        elif k == 'inst':
                            self.load_inst_from_line(v)

                        elif k == 'name':
                            self.task_dict_name = v
                        else:
                            raise KeyError('Invalid key: {}'.format(k))

            logger.info('TaskConfig file "{}" loaded'.format(file_name))

            # Local DB file name for SessionHandler
            self.data_dir = self.base_data_dir + '/' + self.task_dict_name
            p = Path(self.data_dir)
            if not p.exists():
                p.mkdir(parents=True)

        except FileNotFoundError:
            logger.error('File "{}" not found'.format(file_name))
            raise FileNotFoundError

        except Exception as e:
            logger.error("load_config_error: {}".format(e))
            logger.error("Error in line: {}".format(current_line))
            raise e.__class__

    def load_task_from_line(self, v):
        task_name, task_module_name, task_class_name = v.split(',', 2)
        tokens = task_name.strip().split('/')
        task_tokens = [token.strip() for token in tokens]
        if len(task_tokens) == 1:
            task_key = task_tokens[-1]
            task_path = ''
        else:
            task_key = task_tokens[-1]
            task_path = '/'.join(task_tokens[:-1])

        task_module = task_module_name.strip()

        if task_module in sys.modules:
            reload(sys.modules[task_module])
            mod = sys.modules[task_module]
        else:
            mod = import_module(task_module)
            logger.debug('Task module {} for "{}" loaded '.format(mod.__file__, task_key))

        task_class_name = task_class_name.strip()
        if hasattr(mod, task_class_name):
            task_class = getattr(mod, task_class_name)
            logger.debug('Task class {} for "{}" loaded'.format(task_class_name, task_key))
        else:
            logger.error('No task class: {} in module: {}'.format(task_class_name, task_module))
            return
        if not issubclass(task_class, Task):
            logger.error('{} is NOT a Task subclass'.format(task_class_name))
            return
        if task_key in self.task_dict:
            logger.error('"{}" already used in task_dict')
            return
        self.task_dict[task_key] = task_class
        self.task_path_dict[task_key] = task_path

    def load_inst_from_line(self, v):
        items = v.split(',')
        if len(items) < 3 or len(items) > 4:
            logger.error('invalid inst line: {}'.format(v))
            return

        inst_key = items[0].strip()
        inst_module_name = items[1].strip()
        inst_class_name = items[2].strip()
        mod = import_module(inst_module_name)
        logger.debug('Instrument module {} for "{}" loaded'.format(mod.__file__, inst_key))
        inst_class_name = inst_class_name

        if hasattr(mod, inst_class_name):
            inst_class = getattr(mod, inst_class_name)
            inst_class.__version = None
            if hasattr(mod, '__version__'):
                inst_class.__version__ = getattr(mod, "__version__")
            logger.debug('Instrument class {} from "{}" loaded'.format(inst_class_name, inst_key))
        else:
            logger.error('No inst class "{}" in module "{}"'.format(inst_class_name, inst_module_name))
            return

        if not issubclass(inst_class, Instrument):
            logger.error('Not a Instrument subclass')
            return

        self.inst_dict[inst_key] = inst_class()
        self.inst_dict[inst_key].set_name(inst_key)
        num = len(items)
        if num == 4:
            try:
                parameter_string = items[3]
                inst = self.inst_dict[inst_key]
                inst.connect_with_parameter_string(parameter_string)
            except Exception as e:
                logger.error(e)

    def get_base_log_file_name(self):
        max_file_number = 20
        return_value = None
        file_name_format = self.base_data_dir + '/mainlog-{:02d}.txt'
        for i in range(max_file_number):
            try:
                file_name = file_name_format.format(i)
                if os.path.exists(file_name):
                    os.remove(file_name)
                return_value = file_name
                break
            except:
                pass
        return return_value<|MERGE_RESOLUTION|>--- conflicted
+++ resolved
@@ -4,12 +4,7 @@
 from pathlib import Path
 from importlib import import_module, reload, invalidate_caches
 
-<<<<<<< HEAD
-from srsgui.task import GreenNormal, RedNormal
-from srsgui.task.task import Task
-=======
 from srsgui.task.task import Task, GreenNormal, RedNormal
->>>>>>> 030ff0a8
 
 # from srs_insts.baseinsts import BaseInst
 from srsgui.inst.instrument import Instrument
