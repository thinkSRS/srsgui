# ``Srsgui`` - Organize instrument-controlling Python scripts as a GUI application

`Srsgui` is a simple platform:

   - To define instrument classes for instruments that use remote communication,
     based on `Instrument` class and the communication `Interface` class 
     (By default, serial, TCPIP is available, extendable to VXI11, GPIB and USB-TMC).

   - To write Python scripts (tasks) that run in GUI environment with simple APIs
     provided in ``Task`` class.

   - To organize instrument classes and task scripts presented in a GUI application
     using a configuration (.taskconfig) file for a project

## Installation

To run ``srsgui`` as an application, create a virtual environment, if necessary, 
and install using ``pip`` with [full] option:  

    python -m pip install srsgui[full]

if it fails, you have to install 
[pyserial](https://pypi.org/project/pyserial/), 
[matplotlib](https://pypi.org/project/matplotlib/) and 
a Python Qt binder ([PySide6](https://pypi.org/project/PySide6/),
[PySide2](https://pypi.org/project/PySide2/) or 
[PyQt5](https://pypi.org/project/PyQt5/)) manually.
<<<<<<< HEAD
``srsgui`` package has these 3 dependencies only.
=======
``srsgui`` package has those 3 depedencies only.
>>>>>>> 95a8a5e9
 
Some Linux distributions offer some of the Python packages from their 
repositories only, not from ``pip``. Run web search for more information on 
system specific installation.   

<<<<<<< HEAD
When both matplotlib and one of the Qt binders
=======
When both matplotlib and either Qt binder
>>>>>>> 95a8a5e9
are installed properly, install ``srsgui`` without [full] option:

    python -m pip install srsgui

## Start ``srsgui`` application
    
if the Python Script directory is in PATH environment variable,
Start the application by typing from the command line:

    srsgui
    
<<<<<<< HEAD
If the script directory is not in PATH,
=======
If it fails,
>>>>>>> 95a8a5e9

    python -m srsgui
    
It will start `srsgui` application.

## Run the example project

By default, `srsgui` application starts with the last project it ran,
when it is closed.
 
To open the example project included in the `srsgui` package,
, if it does not start with the example project, go to the `srsgui` package 
directory, find the examples directory, and find a .taskconfig file in an 
example project folder. 

You can run the second and fifth task in the Task menu 
even without any instruments connected.

## Create a project

`Srsgui` is a platform that helps you to write your own instrument-controlling 
Python scripts running as a GUI application. Using its APIs, you can write 
<<<<<<< HEAD
scripts running in GUI with the same amount of code with writing console-based 
=======
scripts running in GUI with the same amount of effort for console-based 
>>>>>>> 95a8a5e9
scripts.<|MERGE_RESOLUTION|>--- conflicted
+++ resolved
@@ -25,21 +25,13 @@
 a Python Qt binder ([PySide6](https://pypi.org/project/PySide6/),
 [PySide2](https://pypi.org/project/PySide2/) or 
 [PyQt5](https://pypi.org/project/PyQt5/)) manually.
-<<<<<<< HEAD
 ``srsgui`` package has these 3 dependencies only.
-=======
-``srsgui`` package has those 3 depedencies only.
->>>>>>> 95a8a5e9
- 
+
 Some Linux distributions offer some of the Python packages from their 
 repositories only, not from ``pip``. Run web search for more information on 
 system specific installation.   
 
-<<<<<<< HEAD
-When both matplotlib and one of the Qt binders
-=======
-When both matplotlib and either Qt binder
->>>>>>> 95a8a5e9
+When matplotlib and one of the Qt binders
 are installed properly, install ``srsgui`` without [full] option:
 
     python -m pip install srsgui
@@ -51,11 +43,8 @@
 
     srsgui
     
-<<<<<<< HEAD
+
 If the script directory is not in PATH,
-=======
-If it fails,
->>>>>>> 95a8a5e9
 
     python -m srsgui
     
@@ -78,9 +67,6 @@
 
 `Srsgui` is a platform that helps you to write your own instrument-controlling 
 Python scripts running as a GUI application. Using its APIs, you can write 
-<<<<<<< HEAD
+
 scripts running in GUI with the same amount of code with writing console-based 
-=======
-scripts running in GUI with the same amount of effort for console-based 
->>>>>>> 95a8a5e9
 scripts.