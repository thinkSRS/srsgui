--- conflicted
+++ resolved
@@ -73,11 +73,10 @@
             if cmd_lower == 'cls':
                 self.tbCommand.clear()
                 return
-<<<<<<< HEAD
-=======
+
             if cmd_lower == 'help':
                 self.tbCommand.append(self.__doc__)
->>>>>>> e96a4456
+                return
 
             keys = list(self.parent.inst_dict.keys())
             inst_name = cmd.split('.', 1)[0]
